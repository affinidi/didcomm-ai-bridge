/*!
 * Handles the concierge service for the Ollama Bridge
 *
 * Concierge allows for self management of the Ollama Bridge
 */

use crate::{
    activate::create_model_profiles,
    agents::{
        model::{ModelAction, ModelAgent},
        state_management::{ChannelState, ChatChannelState, SharedState, SharedStateRef},
    },
    chat_messages::send_message,
    didcomm_messages::{
        clear_messages::{clear_inbound_messages, clear_outbound_messages},
        handle_presence,
        oob_connection::send_connection_response,
    },
    termination::{Interrupted, Terminator},
};
use affinidi_messaging_didcomm::{Message, UnpackMetadata};
<<<<<<< HEAD
use affinidi_messaging_sdk::{ATM, profiles::Profile};
use anyhow::Error;
=======
use affinidi_messaging_sdk::{ATM, profiles::ATMProfile};
>>>>>>> 1c7b2f70
use anyhow::Result;
use console::style;
use sha256::digest;
use std::{collections::HashMap, sync::Arc};
use tokio::{
    select,
    sync::{
        broadcast,
        mpsc::{self, UnboundedReceiver, UnboundedSender},
    },
};
use tracing::{info, warn};

/// Concierge Messages that can be sent to/from Concierge Task
pub enum ConciergeMessage {
    Exit,
    StartModel { model_name: String },
}

/// Concierge Task
pub struct Concierge {
    /// Affinidi Messaging SDK
    atm: ATM,
    /// Channel that concierge uses to receive messages from other tasks
    to_concierge_channel: UnboundedReceiver<ConciergeMessage>,
    /// Mediator DID
    mediator_did: String,
    /// Shared State
    shared_state: SharedStateRef,
}

struct Model {
    // profile: Arc<Profile>,
    tx_channel: UnboundedSender<ModelAction>,
}

impl Concierge {
    /// Create a new Concierge Task
    /// Returns a tuple with the Concierge Task and a Receiver for messages from the Concierge Task
    pub fn new(
        atm: ATM,
        config: Arc<SharedState>,
        to_concierge: UnboundedReceiver<ConciergeMessage>,
    ) -> (Self, UnboundedReceiver<ConciergeMessage>) {
        let (_, from_concierge) = mpsc::unbounded_channel::<ConciergeMessage>();
        (
            Self {
                atm,
                mediator_did: config.mediator_did.clone(),
                to_concierge_channel: to_concierge,
                shared_state: config,
            },
            from_concierge,
        )
    }

    /// Run the Concierge Task
    pub async fn run(
        mut self,
        profile: ATMProfile,
        mut terminator: Terminator,
        mut interrupt_rx: broadcast::Receiver<Interrupted>,
    ) -> Result<Interrupted> {
        let profile = self.atm.profile_add(&profile, false).await?;
        let _ = clear_inbound_messages(&self.atm, &profile).await;
        let _ = clear_outbound_messages(&self.atm, &profile).await;

        // Start live streaming
        self.atm.profile_enable_websocket(&profile).await?;

        info!("Concierge Task Started");
        let (direct_tx, mut direct_rx) = mpsc::channel::<Box<(Message, UnpackMetadata)>>(32);

        profile.enable_direct_channel(direct_tx).await?;

        let mut models: HashMap<String, Model> = HashMap::new();
        // Channels used to communicate from models to the concierge
        let (to_concierge_from_models, mut from_models_to_concierge) =
            mpsc::unbounded_channel::<ModelAction>();

        let didcomm_agent = {
            let lock = self.shared_state.concierge.lock().await;
            lock.agent.clone()
        };

        let concierge_state = self.shared_state.concierge.clone();
        let result = loop {
            select! {
                Some(action) = from_models_to_concierge.recv() => {
                        warn!("NOT IMPLEMENTED: {:#?}", action);
                },
                Some(action) = self.to_concierge_channel.recv() => match action {
                ConciergeMessage::Exit => {
                    info!("Concierge Exiting...");
                    let _ = terminator.terminate(Interrupted::UserInt);

                    break Interrupted::UserInt;
                },
                ConciergeMessage::StartModel { model_name } => {
                    let model = {
                        let lock = self.shared_state.models.lock().await;
                        let Some(model) = lock.get(&model_name) else {
                            warn!("Model not found: {}", model_name);
                            continue;
                        };
                        model.clone()
                    };
                    info!("Starting Model: {:?}", model_name);
                    let model_profiles = create_model_profiles(&self.atm, &model_name, &model, &self.mediator_did).await?;
                    //let model_profile = self.atm.profile_add(&model_profile, false).await?;
                    // Channel to communicate with the model
                    let (to_model, from_concierge) = mpsc::unbounded_channel::<ModelAction>();

                    let model_agent = ModelAgent::new(self.atm.clone(), model.clone(), from_concierge, to_concierge_from_models.clone());
                    info!("Model Agent new: {}", &model_name);
                    model_agent.start(model_profiles).await?;

                    info!("After run(): {}", &model_name);
                    models.insert(model_name.clone(), Model {  tx_channel: to_model});
                }
            },
                Some(boxed_data) = direct_rx.recv() => {
                        let (message, meta) = *boxed_data;
                        let _ = self.atm.delete_message_background(&profile, &meta.sha256_hash).await;

                        let Some(from_did) = message.from.clone() else {
                            warn!("Received anonymous message, can't reply. Ignoring...");
                            continue;
                        };
                        let from_did_hash = digest(&from_did);

                        {
                            let mut concierge_state = concierge_state.lock().await;
                            if  concierge_state.get_channel_state(&from_did_hash).is_none() {
                                let remote_state = ChatChannelState {
                                    remote_did_hash: from_did_hash.clone(),
                                    remote_did: from_did.clone(),
                                    ..Default::default()
                                };
                                concierge_state.insert_channel_state(&from_did_hash, remote_state);
                            }
                        }

                        if message.type_ == "https://affinidi.com/atm/client-actions/connection-setup" {
                            info!(
                                "{}: Received Connection Setup Request: from({:#?})",
                                profile.inner.alias, message.from
                            );
                            let new_did = send_connection_response(&self.atm, &profile, &message, &didcomm_agent).await?;
                            {
                                let mut lock = concierge_state.lock().await;
                                let Some(from_did) = &message.from else {
                                    println!("{}", style("No 'from' field in message").red());
                                    println!(
                                        "{}",
                                        style("How would one respond to an anonymous message?").red()
                                    );
                                    return Err(anyhow::anyhow!("No 'from' field in message"));
                                };
                                let from_did_hash = digest(from_did);
                                lock.remove_channel_state(&from_did_hash);
                                let new_did_hash = digest(&new_did);
                                lock.insert_channel_state(
                                    &new_did_hash,
                                    ChatChannelState {
                                        remote_did: new_did.clone(),
                                        remote_did_hash: new_did_hash.clone(),
                                        ..Default::default()
                                    },
                                );
                            }
                            let _ = send_message(
                                &self.atm,
                                &profile,
                                &didcomm_agent.greeting,
                                &new_did,
                                &concierge_state,
                            )
                            .await
                            .unwrap_or_else(|error| Self::handle_error(error, message));
                        } else if message.type_ ==  "https://affinidi.com/atm/client-actions/chat-presence" {
                            // Send a presence response back
<<<<<<< HEAD
                            handle_presence(&self.atm, &profile, &from_did)
                                .await
                                .unwrap_or_else(|error| Self::handle_error(error, message));
=======
                            let _ = handle_presence(&self.atm, &profile, &from_did).await;
>>>>>>> 1c7b2f70
                        } else if message.type_ ==  "https://affinidi.com/atm/client-actions/chat-delivered" {
                            // Ignore chat delivered messages
                        } else if message.type_ ==  "https://affinidi.com/atm/client-actions/chat-activity" {
                            // Ignore chat activity messages
                        } else if message.type_ ==  "https://didcomm.org/messagepickup/3.0/status" {
                            // Ignore DIDComm status messages
                        } else {
                            info!("Concierge Received Message: {:#?}", message);
                            send_message(
                                &self.atm,
                                &profile,
                                "I am an unintelligent response from a very intelligent concierge",
                                message.from.as_ref().unwrap(),
                                &concierge_state,
                            )
                            .await
                            .unwrap_or_else(|error| Self::handle_error(error, message));
                        }
                },
                Ok(interrupted) = interrupt_rx.recv() => {
                    info!("Concierge Task Interrupted: {:?}", interrupted);
                    break interrupted;
                }
            }
        };

        // Clean up the models
        for (model_name, model) in models {
            let _ = model.tx_channel.send(ModelAction::Exit);
            info!("Send exit action to model: {}", model_name);
        }

        // Save the config to disk
        self.shared_state.save("config.json").await?;

        Ok(result)
    }

    fn handle_error(error: Error, message: Message) {
        warn!("Error occurred during {}: {}", message.type_, error)
    }
}<|MERGE_RESOLUTION|>--- conflicted
+++ resolved
@@ -19,12 +19,7 @@
     termination::{Interrupted, Terminator},
 };
 use affinidi_messaging_didcomm::{Message, UnpackMetadata};
-<<<<<<< HEAD
-use affinidi_messaging_sdk::{ATM, profiles::Profile};
-use anyhow::Error;
-=======
 use affinidi_messaging_sdk::{ATM, profiles::ATMProfile};
->>>>>>> 1c7b2f70
 use anyhow::Result;
 use console::style;
 use sha256::digest;
@@ -207,13 +202,7 @@
                             .unwrap_or_else(|error| Self::handle_error(error, message));
                         } else if message.type_ ==  "https://affinidi.com/atm/client-actions/chat-presence" {
                             // Send a presence response back
-<<<<<<< HEAD
-                            handle_presence(&self.atm, &profile, &from_did)
-                                .await
-                                .unwrap_or_else(|error| Self::handle_error(error, message));
-=======
                             let _ = handle_presence(&self.atm, &profile, &from_did).await;
->>>>>>> 1c7b2f70
                         } else if message.type_ ==  "https://affinidi.com/atm/client-actions/chat-delivered" {
                             // Ignore chat delivered messages
                         } else if message.type_ ==  "https://affinidi.com/atm/client-actions/chat-activity" {
